#PrefSyncService
<<<<<<< HEAD

=======
>>>>>>> 3cd69696
Since an Android Wear device is basically an accessory for a phone, it’s often convenient to place the configuration UI for watch apps on the linked phone, rather than on the watch itself. But this raises a problem: how to get those user preferences from the phone to the watch?

The problem is compounded if you (the developer) also want to provide a configuration UI on the watch - perhaps for everything, or perhaps only for the most commonly-used settings. Then it’s not just a one-way data transfer, but a two-way synchronization that’s required. When the user makes a change on one UI, they expect to see it reflected on the other as well.

Neither of these problems is inherently **hard**, but under the architecture of Android Wear, they can be kind of fiddly to get right. You need to connect to the Google API client on both sides (making sure that updates don’t get lost before that connection is finalized), move your data in and out of the API, and ensure that only new data is getting sent. And if you’re adding Wear functionality to more than one phone app (to take one example) - or creating more than one Wear watch face, for another - you’ll find yourself repeating all this work every time, for every app.

Enter `PrefSyncService`, an Android helper class that aims to take the drudgery out of this task, plus ensure that you get it right every time.

At its heart, it does what it says on the tin: it’s an Android SERVICE that SYNChronizes PREFerences between different devices on the “personal area network” (_PAN_) that Wear creates. Save a value to `SharedPreferences` on one device, and if `PrefSycService` is active, it’ll send that value to every node on the PAN, and save it to `SharedPreferences` there.  Simple as that. 

So let’s get started...
## Installation
Since `PrefSyncService` is fully contained in a single Java file, simply copy it from this repository and into your Android project. You’ll need to change the package name to match your own, but Android Studio will even help you with that.
## Use
1.Install the `PrefSyncService` class (see previous section)

2.Add it to your manifest:
```xml
<service android:name=".PrefSyncService" android:enabled="true" android:exported="true">
    <intent-filter>
        <action android:name="com.google.android.gms.wearable.DATA_CHANGED" />
        <data android:scheme="wear" android:host="*"
             android:pathPrefix="/PrefSyncService/data/settings" />
    </intent-filter>
</service>
```
You may need to change `android:name` if the class isn’t in your app’s main package. And, you only need this in an app that’s receiving the data. So for instance, if your settings sync is purely from handheld to wearable, then only the wearable is receiving data - and the handheld app shouldn’t have this element in its manifest.

3.Add to `build.gradle`: (if you’re developing for Wear, you may already have this)
```
compile 'com.google.android.gms:play-services-wearable:8.3+'
```
4.Instantiate `PrefListener` and resume (/pause) wherever settings you want to sync are changed in your app. A typical case would be in a `PreferenceActivity` or configuration `Fragment`; in either one you’d instantiate a `PrefListener` in your `onCreate` method, resume in your `onStart`, and pause in your `onStop`.

5.On the receiving side (optional):
  - Add an `onSharedPreferenceChanged` listener to detect when a value has been synchronized, and act on the new data

## Optional Extensions

The usage outlined above will get you up and running with `PrefSyncService`, and is sufficient for many cases. However, there are also a few optional goodies you can elect to use if you have the need:

### `SyncFilter`
This is a simple interface that you can choose to implement to filter which prefs are synced. The prototype looks like this:
```java
public interface SyncFilter {
   boolean shouldSyncPref(String key);
}
```
 The single method simply returns `true` or `false` depending on whether the supplied `key` should be synchronized. The `PrefListener` class (see #4 above) then has a public field named `syncFilter` that you can set to the filter you’ve defined. 
Here’s a simple example:
```java
public static class LocationSyncFilter implements PrefSyncService.SyncFilter {
    // Filter on preferences which affect the device location
    @Override
    public boolean shouldSyncPref(String key) {
       switch (key) {
           case "latitude":
           case "longitude": 
               return true;
           default:
               return false;
        }
    }
}
```
And then you attach it to your `PrefListener` like so:
```java
prefListener.syncFilter = new LocationSyncFilter();
```

### Change the sync delay 
By default, `PrefSyncService` waits one second before sending any given preference change on to the Data API. The idea here is that, if you have a bunch of preferences changing in quick succession (maybe during an initialization step), they’ll be batched into a single API call for greater efficiency.
The delay is controlled by a simple static `int` in the main `PrefSyncService.java` file:
```java
public static int delayMillis = 1000;
```
If the one-second delay isn’t optimal for your needs, simply adjust this value right in the source you’ve copied into your project.

### Rename the `SharedPreferences` file
Another simple static in `PrefSyncService.java` controls the name of the `SharedPreferences` file that will be synced from.
```
public static String sharedPrefsName = null;
```
With the default value of null, `PrefSyncService` calls `PreferenceManager.getDefaultSharedPreferences` to open the preference file for syncing. If your app is using a different file, however, simply supply its full pathname to in the `String` above, and `PrefSyncService` will use that instead.

### Force resynchronization
Most of the time, `PrefSyncService` runs in the background, syncing data as changes happen. But occasionally, you might want to resync everything - and ‘PrefListener’ includes a couple of utility functions to do just that.
```java
public void resyncLocal()
```
Calling `resyncLocal` will re-synchronize all `SharedPreferences` values to the local node from any other attached nodes. It's up to the remote node(s) to decide which values to send (by implementing a `SyncFilter`).

```java
public void resyncRemote()
```
Re-synchronize all matching `SharedPreferences` values from the local node to other attached nodes. Note that a `SyncFilter` is **required** in this case; otherwise we'd synchronize ALL prefs. If this is actually what you want, use a `SyncFilter` that always returns `true`.

## Known Issues
- Calling `resyncRemote()` clears all settings from the Wear Data API as part of the resync. So if you’re using more than one `SyncFilter`, you’ll lose settings from all except the one you supplied to the `resyncRemote()` call.

## Beyond Settings
`PrefSyncService` was created to synchronize user preferences, but after using it in a couple of production projects, I came to realize it could do more. Essentially, it’s a generic data-syncing mechanism, and can be used as a wrapper for Wear’s Data API to send any sort of data between one device on the personal-area network and another.

Say for example that you want to display phone battery level on a watch face. `PrefSyncService` can serve as the backbone for this in a couple of ways:
When the watch face becomes visible, set a `SharedPreference` value on the watch to indicate this. `PrefSyncService` will sync it to the handheld, where you can have code to enable a `BroadcastReceiver` for battery-related events.
When one of these events occurs, your `BroadcastReceiver` saves the new battery level to `SharedPreferences`. `PrefSyncService` sends that level over to the wearable - where you can then display it on your watch face.
Neither of these data items being synced are _preferences_, exactly, but if you already have `PrefSyncService` in place, it’s an easy way to move the data. It also has the advantage of inherently saving state on both sides: if the connection between the watch and phone drops, for example, the last known phone battery level is already saved in `SharedPreferences` on the watch. And when the connection comes back, that value will automatically be updated.


> Written with [StackEdit](https://stackedit.io/).<|MERGE_RESOLUTION|>--- conflicted
+++ resolved
@@ -1,8 +1,4 @@
-#PrefSyncService
-<<<<<<< HEAD
-
-=======
->>>>>>> 3cd69696
+# PrefSyncService
 Since an Android Wear device is basically an accessory for a phone, it’s often convenient to place the configuration UI for watch apps on the linked phone, rather than on the watch itself. But this raises a problem: how to get those user preferences from the phone to the watch?
 
 The problem is compounded if you (the developer) also want to provide a configuration UI on the watch - perhaps for everything, or perhaps only for the most commonly-used settings. Then it’s not just a one-way data transfer, but a two-way synchronization that’s required. When the user makes a change on one UI, they expect to see it reflected on the other as well.
